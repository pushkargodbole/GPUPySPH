--- conflicted
+++ resolved
@@ -120,7 +120,6 @@
 
 # Define the SPH equations used to solve this problem
 equations = [
-<<<<<<< HEAD
     
     # Equation of state: p = f(rho)
     Group(equations=[
@@ -139,22 +138,6 @@
             XSPHCorrection(dest='fluid', sources=['fluid']),
 
             ]),
-=======
-
-    # Equation of state: p = f(rho)
-    Group(equations=[
-            TaitEOS(dest='fluid', sources=None, rho0=ro, c0=co, gamma=7.0)
-            ], real=False),
-
-    # Density rate, Acceleration and XSPH corrections
-    Group(equations=[
-            ContinuityEquation(dest='fluid',  sources=['fluid',]),
-
-            MomentumEquation(dest='fluid', sources=['fluid'], alpha=1.0, beta=1.0),
-            
-            XSPHCorrection(dest='fluid', sources=['fluid'])
-            ], real=True),
->>>>>>> 5ca480ae
     ]
 
 # Setup the application and solver.
