--- conflicted
+++ resolved
@@ -51,7 +51,7 @@
 
         # create the arrays
         fluid = get_particle_array(name='fluid', x=x, y=y, h=h)
-
+    
         # add the requisite arrays
         fluid.add_property( {'name': 'color'} )
 
@@ -68,20 +68,10 @@
         fluid.u[:] = -U * cos(2*pi*x) * sin(2*pi*y)
         fluid.v[:] = +U * sin(2*pi*x) * cos(2*pi*y)
 
-<<<<<<< HEAD
-        # reference pressures and sound speeds
-        fluid.add_property( {'name':'p0'} )
-        fluid.add_property( {'name':'rho0'} )
-
-        fluid.p0[:] = p0
-        fluid.rho0[:] = rho0
-
-=======
->>>>>>> d3b4f154
         # add requisite properties to the arrays:
         # particle volume
         fluid.add_property( {'name': 'V'} )
-
+        
         # advection velocities and accelerations
         fluid.add_property( {'name': 'uhat'} )
         fluid.add_property( {'name': 'vhat'} )
@@ -103,12 +93,12 @@
 
         # smoothing lengths
         fluid.h[:] = hdx * dx
-
+                
     # return the particle list
     return [fluid,]
 
 # domain for periodicity
-domain = DomainLimits(xmin=0, xmax=L, ymin=0, ymax=L,
+domain = DomainLimits(xmin=0, xmax=L, ymin=0, ymax=L, 
                       periodic_in_x=True, periodic_in_y=True)
 
 # Create the application.
@@ -147,7 +137,7 @@
     ]
 
 # Setup the application and solver.  This also generates the particles.
-app.setup(solver=solver, equations=equations,
+app.setup(solver=solver, equations=equations, 
           particle_factory=create_particles)
 
 app.run()